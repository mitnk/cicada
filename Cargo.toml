[package]
edition = "2021"
build = "src/build.rs"
name = "cicada"
version = "1.1.4"
authors = ["Hugo Wang <w@mitnk.com>"]

description = "A simple Bash-like Unix shell."
repository = "https://github.com/mitnk/cicada"
keywords = ["shell", "unix"]
categories = ["command-line-utilities", "command-line-interface", "development-tools"]
license = "MIT"

[profile.release]
lto = true
strip = true

[lib]
name = "cicada"
path = "src/lib.rs"

[[bin]]
name = "cicada"
doc = false

[dependencies]
errno = "0.3.14"
exec = "0.3.1"
glob = "0.3.3"
lazy_static = "1.5.0"
libc = "0.2.178"
# lineread = { path = "../lineread" }
<<<<<<< HEAD
lineread = "0.7.3"
pest = "2.8"
pest_derive = "2.8"
=======
lineread = "0.7"
pest = "2.7"
pest_derive = "2.7"
>>>>>>> f52321c8
regex = "1"
yaml-rust = "0.4.5"
uuid = { version = "1.19", features = ["serde", "v4"] }
structopt = { version = "0.3", default-features = false }

[dependencies.nix]
version = "0.30"
features = ["fs", "process", "signal"]

[dependencies.clap]
version = "4.5"
default-features = false
features = ["std", "derive", "help"]

[dependencies.rusqlite]
version = "0.37"
features = ["bundled"]

[dependencies.time]
version = "0.3"
features = ["local-offset"]

[build-dependencies.time]
version = "0.3"
features = ["local-offset"]<|MERGE_RESOLUTION|>--- conflicted
+++ resolved
@@ -30,15 +30,9 @@
 lazy_static = "1.5.0"
 libc = "0.2.178"
 # lineread = { path = "../lineread" }
-<<<<<<< HEAD
-lineread = "0.7.3"
+lineread = "0.7"
 pest = "2.8"
 pest_derive = "2.8"
-=======
-lineread = "0.7"
-pest = "2.7"
-pest_derive = "2.7"
->>>>>>> f52321c8
 regex = "1"
 yaml-rust = "0.4.5"
 uuid = { version = "1.19", features = ["serde", "v4"] }
